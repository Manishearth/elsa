use std::borrow::Borrow;
use std::cell::{Cell, UnsafeCell};
use std::collections::hash_map::RandomState;
use std::hash::{BuildHasher, Hash};
use std::iter::FromIterator;
use std::ops::Index;

use indexmap::IndexMap;
use stable_deref_trait::StableDeref;

/// Append-only version of `indexmap::IndexMap` where
/// insertion does not require mutable access
pub struct FrozenIndexMap<K, V, S = RandomState> {
    map: UnsafeCell<IndexMap<K, V, S>>,
    /// Eq/Hash implementations can have side-effects, and using Rc it is possible
    /// for FrozenIndexMap::insert to be called on a key that itself contains the same
    /// `FrozenIndexMap`, whose `eq` implementation also calls FrozenIndexMap::insert
    ///
    /// We use this `in_use` flag to guard against any reentrancy.
    in_use: Cell<bool>,
}

// safety: UnsafeCell implies !Sync

impl<K: Eq + Hash, V> FrozenIndexMap<K, V> {
    pub fn new() -> Self {
        Self {
            map: UnsafeCell::new(Default::default()),
            in_use: Cell::new(false),
        }
    }
}

impl<K: Eq + Hash, V: StableDeref, S: BuildHasher> FrozenIndexMap<K, V, S> {
    // these should never return &K or &V
    // these should never delete any entries
    //
    /// If the key exists in the map, returns a reference to the corresponding
    /// value, otherwise inserts a new entry in the map for that key
    /// and returns a reference to the generated value.
    ///
    /// Existing values are never overwritten.
    ///
    /// The key may be any borrowed form of the map's key type, but
    /// [`Hash`] and [`Eq`] on the borrowed form *must* match those for
    /// the key type.
    ///
    /// # Example
    /// ```
    /// use elsa::index_map::FrozenIndexMap;
    /// let map = FrozenIndexMap::new();
    /// assert_eq!(map.insert(1, Box::new("a")), &"a");
    /// assert_eq!(map.insert(1, Box::new("b")), &"a");
    /// ```
    pub fn insert(&self, k: K, v: V) -> &V::Target {
        assert!(!self.in_use.get());
        self.in_use.set(true);
        let ret = unsafe {
            let map = self.map.get();
            &*(*map).entry(k).or_insert(v)
        };
        self.in_use.set(false);
        ret
    }

    // these should never return &K or &V
    // these should never delete any entries
    //
    /// If the key exists in the map, returns a reference to the corresponding
    /// value and its index, otherwise inserts a new entry in the map for that key
    /// and returns a reference to the generated value and its index.
    ///
    /// Existing values are never overwritten.
    ///
    /// The key may be any borrowed form of the map's key type, but
    /// [`Hash`] and [`Eq`] on the borrowed form *must* match those for
    /// the key type.
    ///
    /// # Example
    /// ```
    /// use elsa::index_map::FrozenIndexMap;
    /// let map = FrozenIndexMap::new();
    /// assert_eq!(map.insert_full(12, Box::new("a")), (0, &"a"));
    /// assert_eq!(map.insert_full(12, Box::new("b")), (0, &"a"));
    /// ```
    pub fn insert_full(&self, k: K, v: V) -> (usize, &V::Target) {
        assert!(!self.in_use.get());
        self.in_use.set(true);
        let ret = unsafe {
            let map = self.map.get();
            let entry = (*map).entry(k);
            let index = entry.index();
            (index, &**entry.or_insert(v))
        };
        self.in_use.set(false);
        ret
    }

    /// Returns a reference to the value corresponding to the key.
    ///
    /// The key may be any borrowed form of the map's key type, but
    /// [`Hash`] and [`Eq`] on the borrowed form *must* match those for
    /// the key type.
    ///
    /// # Examples
    ///
    /// ```
    /// use elsa::FrozenIndexMap;
    ///
    /// let map = FrozenIndexMap::new();
    /// map.insert(1, Box::new("a"));
    /// assert_eq!(map.get(&1), Some(&"a"));
    /// assert_eq!(map.get(&2), None);
    /// ```
    pub fn get<Q: ?Sized>(&self, k: &Q) -> Option<&V::Target>
    where
        K: Borrow<Q>,
        Q: Hash + Eq,
    {
        assert!(!self.in_use.get());
        self.in_use.set(true);
        let ret = unsafe {
            let map = self.map.get();
            (*map).get(k).map(|x| &**x)
        };
        self.in_use.set(false);
        ret
    }

    /// Returns a reference to the key-value mapping corresponding to an index.
    ///
    /// The key may be any borrowed form of the map's key type, but
    /// [`Hash`] and [`Eq`] on the borrowed form *must* match those for
    /// the key type.
    ///
    /// # Examples
    ///
    /// ```
    /// use elsa::index_map::FrozenIndexMap;
    ///
    /// let map = FrozenIndexMap::new();
    /// let (idx, _ref) = map.insert_full(Box::new("foo"), Box::new("a"));
    /// assert_eq!(idx, 0);
    /// assert_eq!(map.get_index(idx), Some((&"foo", &"a")));
    /// assert_eq!(map.get_index(idx + 1), None);
    /// ```
    pub fn get_index(&self, index: usize) -> Option<(&K::Target, &V::Target)>
    where
        K: StableDeref,
    {
        assert!(!self.in_use.get());
        self.in_use.set(true);
        let ret = unsafe {
            let map = self.map.get();
            (*map).get_index(index).map(|(k, v)| (&**k, &**v))
        };
        self.in_use.set(false);
        ret
    }

    /// Applies a function to the owner of the value corresponding to the key (if any).
    ///
    /// The key may be any borrowed form of the map's key type, but
    /// [`Hash`] and [`Eq`] on the borrowed form *must* match those for
    /// the key type.
    ///
    /// # Examples
    ///
    /// ```
    /// use elsa::FrozenIndexMap;
    ///
    /// let map = FrozenIndexMap::new();
    /// map.insert(1, Box::new("a"));
    /// assert_eq!(map.map_get(&1, Clone::clone), Some(Box::new("a")));
    /// assert_eq!(map.map_get(&2, Clone::clone), None);
    /// ```
    pub fn map_get<Q: ?Sized, T, F>(&self, k: &Q, f: F) -> Option<T>
    where
        K: Borrow<Q>,
        Q: Hash + Eq,
        F: FnOnce(&V) -> T,
    {
        assert!(!self.in_use.get());
        self.in_use.set(true);
        let ret = unsafe {
            let map = self.map.get();
            (*map).get(k).map(f)
        };
        self.in_use.set(false);
        ret
    }
}

impl<K, V, S> FrozenIndexMap<K, V, S> {
    /// Collects the contents of this map into a vector of tuples.
    ///
    /// The order of the entries is as if iterating an [`IndexMap`].
    ///
    /// # Examples
    ///
    /// ```
    /// use elsa::FrozenIndexMap;
    ///
    /// let map = FrozenIndexMap::new();
    /// map.insert(1, Box::new("a"));
    /// map.insert(2, Box::new("b"));
    /// let tuple_vec = map.into_tuple_vec();
    ///
    /// assert_eq!(tuple_vec, vec![(1, Box::new("a")), (2, Box::new("b"))]);
    /// ```
    pub fn into_tuple_vec(self) -> Vec<(K, V)> {
        self.map.into_inner().into_iter().collect::<Vec<_>>()
    }

    pub fn into_map(self) -> IndexMap<K, V, S> {
        self.map.into_inner()
    }

    /// Get mutable access to the underlying [`IndexMap`].
    ///
    /// This is safe, as it requires a `&mut self`, ensuring nothing is using
    /// the 'frozen' contents.
    pub fn as_mut(&mut self) -> &mut IndexMap<K, V, S> {
        unsafe { &mut *self.map.get() }
    }

    /// Returns true if the map contains no elements.
    pub fn is_empty(&self) -> bool {
        assert!(!self.in_use.get());
        self.in_use.set(true);
        let ret = unsafe {
            let map = self.map.get();
            (*map).is_empty()
        };
        self.in_use.set(false);
        ret
    }
}

impl<K, V, S> From<IndexMap<K, V, S>> for FrozenIndexMap<K, V, S> {
    fn from(map: IndexMap<K, V, S>) -> Self {
        Self {
            map: UnsafeCell::new(map),
            in_use: Cell::new(false),
        }
    }
}

impl<Q: ?Sized, K: Eq + Hash, V: StableDeref, S: BuildHasher> Index<&Q> for FrozenIndexMap<K, V, S>
where
    Q: Eq + Hash,
    K: Eq + Hash + Borrow<Q>,
    V: StableDeref,
    S: BuildHasher,
{
    type Output = V::Target;

    /// # Examples
    ///
    /// ```
    /// use elsa::FrozenIndexMap;
    ///
    /// let map = FrozenIndexMap::new();
    /// map.insert(1, Box::new("a"));
    /// assert_eq!(map[&1], "a");
    /// ```
    fn index(&self, idx: &Q) -> &V::Target {
        self.get(&idx)
            .expect("attempted to index FrozenIndexMap with unknown key")
    }
}

impl<K: Eq + Hash, V, S: BuildHasher + Default> FromIterator<(K, V)> for FrozenIndexMap<K, V, S> {
    fn from_iter<T>(iter: T) -> Self
    where
        T: IntoIterator<Item = (K, V)>,
    {
        let map: IndexMap<_, _, _> = iter.into_iter().collect();
        map.into()
    }
}

impl<K: Eq + Hash, V, S: Default> Default for FrozenIndexMap<K, V, S> {
    fn default() -> Self {
        Self {
            map: UnsafeCell::new(Default::default()),
            in_use: Cell::new(false),
        }
    }
}

<<<<<<< HEAD
impl<K: Clone, V: Clone, S: Clone> Clone for FrozenIndexMap<K, V, S> {
    fn clone(&self) -> Self {
        assert!(!self.in_use.get());
        self.in_use.set(true);
        let self_clone = Self {
            map: unsafe { self.map.get().as_ref().unwrap() }.clone().into(),
            in_use: Cell::from(false),
        };
        self.in_use.set(false);
        return self_clone;
=======
impl<T: Hash + Eq, S: PartialEq> PartialEq for FrozenIndexMap<T, S> {
    fn eq(&self, other: &Self) -> bool {
        assert!(!self.in_use.get());
        assert!(!other.in_use.get());
        self.in_use.set(true);
        other.in_use.set(true);
        let ret = unsafe { *self.map.get() == *other.map.get() };
        self.in_use.set(false);
        other.in_use.set(false);
        ret
>>>>>>> 3750bca8
    }
}<|MERGE_RESOLUTION|>--- conflicted
+++ resolved
@@ -289,7 +289,6 @@
     }
 }
 
-<<<<<<< HEAD
 impl<K: Clone, V: Clone, S: Clone> Clone for FrozenIndexMap<K, V, S> {
     fn clone(&self) -> Self {
         assert!(!self.in_use.get());
@@ -300,7 +299,9 @@
         };
         self.in_use.set(false);
         return self_clone;
-=======
+    }
+}
+
 impl<T: Hash + Eq, S: PartialEq> PartialEq for FrozenIndexMap<T, S> {
     fn eq(&self, other: &Self) -> bool {
         assert!(!self.in_use.get());
@@ -311,6 +312,5 @@
         self.in_use.set(false);
         other.in_use.set(false);
         ret
->>>>>>> 3750bca8
     }
 }