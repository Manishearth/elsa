--- conflicted
+++ resolved
@@ -292,7 +292,32 @@
     }
 }
 
-<<<<<<< HEAD
+impl<K: Clone, V: Clone, S: Clone> Clone for FrozenIndexMap<K, V, S> {
+    fn clone(&self) -> Self {
+        assert!(!self.in_use.get());
+        self.in_use.set(true);
+        let self_clone = Self {
+            map: unsafe { self.map.get().as_ref().unwrap() }.clone().into(),
+            in_use: Cell::from(false),
+        };
+        self.in_use.set(false);
+        return self_clone;
+    }
+}
+
+impl<T: Hash + Eq, S: PartialEq> PartialEq for FrozenIndexMap<T, S> {
+    fn eq(&self, other: &Self) -> bool {
+        assert!(!self.in_use.get());
+        assert!(!other.in_use.get());
+        self.in_use.set(true);
+        other.in_use.set(true);
+        let ret = unsafe { *self.map.get() == *other.map.get() };
+        self.in_use.set(false);
+        other.in_use.set(false);
+        ret
+    }
+}
+
 #[cfg(feature = "serde")]
 impl<K, V, S> Serialize for FrozenIndexMap<K, V, S>
 where
@@ -324,30 +349,5 @@
         D: Deserializer<'de>,
     {
         IndexMap::deserialize(deserializer).map(FrozenIndexMap::from)
-=======
-impl<K: Clone, V: Clone, S: Clone> Clone for FrozenIndexMap<K, V, S> {
-    fn clone(&self) -> Self {
-        assert!(!self.in_use.get());
-        self.in_use.set(true);
-        let self_clone = Self {
-            map: unsafe { self.map.get().as_ref().unwrap() }.clone().into(),
-            in_use: Cell::from(false),
-        };
-        self.in_use.set(false);
-        return self_clone;
-    }
-}
-
-impl<T: Hash + Eq, S: PartialEq> PartialEq for FrozenIndexMap<T, S> {
-    fn eq(&self, other: &Self) -> bool {
-        assert!(!self.in_use.get());
-        assert!(!other.in_use.get());
-        self.in_use.set(true);
-        other.in_use.set(true);
-        let ret = unsafe { *self.map.get() == *other.map.get() };
-        self.in_use.set(false);
-        other.in_use.set(false);
-        ret
->>>>>>> 1380764b
     }
 }