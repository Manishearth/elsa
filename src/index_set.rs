--- conflicted
+++ resolved
@@ -250,7 +250,6 @@
     }
 }
 
-<<<<<<< HEAD
 impl<K: Clone, V: Clone> Clone for FrozenIndexSet<K, V> {
     fn clone(&self) -> Self {
         assert!(!self.in_use.get());
@@ -261,7 +260,9 @@
         };
         self.in_use.set(false);
         return self_clone;
-=======
+    }
+}
+
 impl<T: Hash + Eq, S: BuildHasher> PartialEq for FrozenIndexSet<T, S> {
     fn eq(&self, other: &Self) -> bool {
         assert!(!self.in_use.get());
@@ -272,6 +273,5 @@
         self.in_use.set(false);
         other.in_use.set(false);
         ret
->>>>>>> 3750bca8
     }
 }