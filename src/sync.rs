--- conflicted
+++ resolved
@@ -424,9 +424,6 @@
     }
 }
 
-<<<<<<< HEAD
-impl<K: PartialEq + Eq + Hash, V: PartialEq> PartialEq for FrozenMap<K, V> {
-=======
 impl<K: Clone, V: Clone> Clone for FrozenMap<K, V> {
     fn clone(&self) -> Self {
         Self {
@@ -436,7 +433,6 @@
 }
 
 impl<K: Eq + Hash, V: PartialEq> PartialEq for FrozenMap<K, V> {
->>>>>>> 1380764b
     fn eq(&self, other: &Self) -> bool {
         let self_ref: &HashMap<K, V> = &self.map.read().unwrap();
         let other_ref: &HashMap<K, V> = &other.map.read().unwrap();
@@ -444,7 +440,6 @@
     }
 }
 
-<<<<<<< HEAD
 #[test]
 fn test_sync_frozen_map() {
     #[cfg(feature = "serde")]
@@ -460,8 +455,6 @@
     }
 }
 
-=======
->>>>>>> 1380764b
 /// Append-only threadsafe version of `std::vec::Vec` where
 /// insertion does not require mutable access
 #[derive(Debug)]
@@ -648,22 +641,14 @@
     }
 }
 
-<<<<<<< HEAD
-impl PartialEq for FrozenVec<String> {
-    fn eq(&self, other: &Self) -> bool {
-        let self_ref: &Vec<String> = &self.vec.read().unwrap();
-        let other_ref: &Vec<String> = &other.vec.read().unwrap();
-=======
 impl<T: PartialEq> PartialEq for FrozenVec<T> {
     fn eq(&self, other: &Self) -> bool {
         let self_ref: &Vec<T> = &self.vec.read().unwrap();
         let other_ref: &Vec<T> = &other.vec.read().unwrap();
->>>>>>> 1380764b
         self_ref == other_ref
     }
 }
 
-<<<<<<< HEAD
 #[test]
 fn test_sync_frozen_vec() {
     #[cfg(feature = "serde")]
@@ -678,8 +663,6 @@
     }
 }
 
-=======
->>>>>>> 1380764b
 // The context for these functions is that we want to have a
 // series of exponentially increasing buffer sizes. We want
 // to maximize the total size of the buffers (since this
@@ -952,47 +935,6 @@
     LockFreeFrozenVec::<()>::new();
 }
 
-<<<<<<< HEAD
-#[cfg(feature = "serde")]
-impl<T: Copy + Serialize> Serialize for LockFreeFrozenVec<T> {
-    fn serialize<S: Serializer>(&self, serializer: S) -> Result<S::Ok, S::Error> {
-        use serde::ser::SerializeSeq;
-
-        let len = self.len.load(Ordering::Relaxed);
-        let mut seq = serializer.serialize_seq(Some(len))?;
-        for i in 0..len {
-            seq.serialize_element(&self.get(i).unwrap())?;
-        }
-        seq.end()
-    }
-}
-
-#[cfg(feature = "serde")]
-impl<'de, T: Copy + Deserialize<'de>> Deserialize<'de> for LockFreeFrozenVec<T> {
-    fn deserialize<D: Deserializer<'de>>(deserializer: D) -> Result<Self, D::Error> {
-        use serde::de::{SeqAccess, Visitor};
-        use std::marker::PhantomData;
-
-        struct SeqVisitor<T>(PhantomData<T>);
-
-        impl<'de, T: Copy + Deserialize<'de>> Visitor<'de> for SeqVisitor<T> {
-            type Value = LockFreeFrozenVec<T>;
-
-            fn expecting(&self, formatter: &mut std::fmt::Formatter) -> std::fmt::Result {
-                formatter.write_str("a sequence of elements")
-            }
-
-            fn visit_seq<A: SeqAccess<'de>>(self, mut seq: A) -> Result<Self::Value, A::Error> {
-                let ret = LockFreeFrozenVec::new();
-                while let Some(elem) = seq.next_element()? {
-                    ret.push(elem);
-                }
-                Ok(ret)
-            }
-        }
-
-        deserializer.deserialize_seq(SeqVisitor(PhantomData))
-=======
 impl<T: Copy + Clone> Clone for LockFreeFrozenVec<T> {
     fn clone(&self) -> Self {
         let mut coppied_data = [Self::NULL; NUM_BUFFERS];
@@ -1019,7 +961,48 @@
             len: AtomicUsize::new(self.len.load(Ordering::Relaxed)),
             locked: AtomicBool::new(false),
         };
->>>>>>> 1380764b
+    }
+}
+
+#[cfg(feature = "serde")]
+impl<T: Copy + Serialize> Serialize for LockFreeFrozenVec<T> {
+    fn serialize<S: Serializer>(&self, serializer: S) -> Result<S::Ok, S::Error> {
+        use serde::ser::SerializeSeq;
+
+        let len = self.len.load(Ordering::Relaxed);
+        let mut seq = serializer.serialize_seq(Some(len))?;
+        for i in 0..len {
+            seq.serialize_element(&self.get(i).unwrap())?;
+        }
+        seq.end()
+    }
+}
+
+#[cfg(feature = "serde")]
+impl<'de, T: Copy + Deserialize<'de>> Deserialize<'de> for LockFreeFrozenVec<T> {
+    fn deserialize<D: Deserializer<'de>>(deserializer: D) -> Result<Self, D::Error> {
+        use serde::de::{SeqAccess, Visitor};
+        use std::marker::PhantomData;
+
+        struct SeqVisitor<T>(PhantomData<T>);
+
+        impl<'de, T: Copy + Deserialize<'de>> Visitor<'de> for SeqVisitor<T> {
+            type Value = LockFreeFrozenVec<T>;
+
+            fn expecting(&self, formatter: &mut std::fmt::Formatter) -> std::fmt::Result {
+                formatter.write_str("a sequence of elements")
+            }
+
+            fn visit_seq<A: SeqAccess<'de>>(self, mut seq: A) -> Result<Self::Value, A::Error> {
+                let ret = LockFreeFrozenVec::new();
+                while let Some(elem) = seq.next_element()? {
+                    ret.push(elem);
+                }
+                Ok(ret)
+            }
+        }
+
+        deserializer.deserialize_seq(SeqVisitor(PhantomData))
     }
 }
 
@@ -1288,23 +1271,20 @@
     }
 }
 
-<<<<<<< HEAD
-=======
 impl<K: Clone, V: Clone> Clone for FrozenBTreeMap<K, V> {
     fn clone(&self) -> Self {
         Self(self.0.read().unwrap().clone().into())
     }
 }
 
->>>>>>> 1380764b
 impl<K: PartialEq, V: PartialEq> PartialEq for FrozenBTreeMap<K, V> {
     fn eq(&self, other: &Self) -> bool {
         let self_ref: &BTreeMap<K, V> = &self.0.read().unwrap();
         let other_ref: &BTreeMap<K, V> = &other.0.read().unwrap();
         self_ref == other_ref
     }
-<<<<<<< HEAD
-}
+}
+
 #[test]
 fn test_sync_frozen_btreemap() {
     #[cfg(feature = "serde")]
@@ -1318,6 +1298,4 @@
         let map_serde = serde_json::from_str::<FrozenBTreeMap<String, String>>(&map_json).unwrap();
         assert_eq!(map, map_serde);
     }
-=======
->>>>>>> 1380764b
 }