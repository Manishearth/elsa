--- conflicted
+++ resolved
@@ -12,12 +12,8 @@
 
 [dependencies]
 stable_deref_trait = "1.1.1"
-<<<<<<< HEAD
-indexmap = { version = "1.6", optional = true }
 serde = { version = "1.0.171", features = ["derive"], optional = true }
-=======
 indexmap = { version = "2.0.2", optional = true }
->>>>>>> 636db2b9
 
 [package.metadata.docs.rs]
 features = ["indexmap"]
@@ -27,15 +23,10 @@
 path = "examples/string_interner.rs"
 required-features = ["indexmap"]
 
-<<<<<<< HEAD
 [dev-dependencies]
 serde_json = "1.0.104"
 
 [features]
 default = []
 serde = ["dep:serde", "indexmap/serde"]
-=======
-[features]
-default = []
->>>>>>> 636db2b9
 indexmap = ["dep:indexmap"]